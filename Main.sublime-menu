[{
  "caption": "Tools",
  "mnemonic": "t",
  "id": "tools",
  "children": [{
    "id": "transcryptmenu",
    "caption": "Transcrypt",
    "children": [
      {
        "caption": "Encrypt",
        "command": "transcrypt_password",
        "args": {"enc": true}
      },
      {
        "caption": "Decrypt",
<<<<<<< HEAD
        "command": "transcrypt_password", "args": {"enc": false}
      },
      {
        "caption": "Enable encrypt on save",
        "command": "transcrypt_toggle_on_save", "args": {"on_save": true}
      },
      {
        "caption": "Disable encrypt on save",
        "command": "transcrypt_toggle_on_save", "args": {"on_save": false}
      }
    ]
    }]
=======
        "command": "transcrypt_password",
        "args": {"enc": false}
      }
    ]
  }]
>>>>>>> 12bff455
},{
  "caption": "Preferences",
  "mnemonic": "n",
  "id": "preferences",
  "children":[{
    "caption": "Package Settings",
    "mnemonic": "P",
    "id": "package-settings",
    "children":[{
      "caption": "Transcrypt",
      "children": [{
        "command": "open_file",
        "args": {
          "file": "${packages}/Transcrypt/Transcrypt.sublime-settings"
        },
        "caption": "Settings – Default"
      },
      {
        "command": "open_file",
        "args": {
          "file": "${packages}/User/Transcrypt.sublime-settings"
        },
        "caption": "Settings – User"
      },
      {
        "caption": "-"
      }]
    }]
  }]
}]<|MERGE_RESOLUTION|>--- conflicted
+++ resolved
@@ -13,8 +13,8 @@
       },
       {
         "caption": "Decrypt",
-<<<<<<< HEAD
-        "command": "transcrypt_password", "args": {"enc": false}
+        "command": "transcrypt_password",
+        "args": {"enc": false}
       },
       {
         "caption": "Enable encrypt on save",
@@ -25,14 +25,7 @@
         "command": "transcrypt_toggle_on_save", "args": {"on_save": false}
       }
     ]
-    }]
-=======
-        "command": "transcrypt_password",
-        "args": {"enc": false}
-      }
-    ]
   }]
->>>>>>> 12bff455
 },{
   "caption": "Preferences",
   "mnemonic": "n",
